--- conflicted
+++ resolved
@@ -3,13 +3,7 @@
 <head>
     <title>Edit Template - Workout Logger</title>
     <meta name="viewport" content="width=device-width, initial-scale=1">
-<<<<<<< HEAD
-    <!-- made a great new css file for us to use -->
-    <link href="../../static/style-potatos.css" rel="stylesheet">
-=======
-    <!-- we need to go up another level because of flask -->
-    <link href="../../../static/style.css" rel="stylesheet">
->>>>>>> 298be25c
+    <link href="../../static/style.css" rel="stylesheet">
 
 </head>
 <body>
