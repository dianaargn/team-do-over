{% extends "base.html" %}
{% block content %}

<div class="container">
    <!-- Logout Button -->
    <div class="logout">
        <a href="{{ url_for('logout') }}" class="button">Logout</a>
    </div>

    <!-- Workout Header -->
    <h1>{{ workout.name or "Workout" }}</h1>
    <p><strong>Date:</strong> {{ workout.date.strftime('%B %d, %Y at %I:%M %p') }}</p>

    <!-- Workout Status -->
    {% if workout.completed %}
    <div class="workout-status completed">
        This workout is completed.
    </div>
    {% else %}
    <div class="workout-status in-progress">
        This workout is in progress.
    </div>
    {% endif %}

    <!-- Add Exercise Form -->
    <div class="add-exercise-form">
        <h3>Add Exercise</h3>
        <form action="{{ url_for('add_exercise_to_workout', workout_id=workout.id) }}" method="post">
            <label for="exercise_id">Exercise:</label>
            <select name="exercise_id" id="exercise_id" required>
                <option value="">Select Exercise</option>
                {% for exercise in available_exercises %}
                <option value="{{ exercise.id }}">{{ exercise.name }} ({{ exercise.category }})</option>
                {% endfor %}
            </select>
            <label for="sets">Sets:</label>
            <input type="number" name="sets" id="sets" value="1" min="1" max="10" required>
            <input type="hidden" name="initial_weight" id="initial_weight">
            <input type="hidden" name="initial_reps" id="initial_reps">
            <input type="hidden" name="initial_rpe" id="initial_rpe">
            <input type="hidden" name="initial_rir" id="initial_rir">
            <button type="submit" class="button">Add Exercise</button>
        </form>
    </div>
    

    <h2>Exercises</h2>

    {% if workout.sets %}
    <!-- Main Workout Form -->
    <form action="{{ url_for('finish_workout', workout_id=workout.id) }}" method="post" id="workoutForm">
        <input type="hidden" name="action" id="formAction">

<<<<<<< HEAD
        {% for exercise_name, sets in workout.sets|groupby('exercise.name') %}
        <p>Exercise Name: {{exercise_name}}</p>
=======
        {% for exercise, sets in workout.sets|groupby('exercise') %}
>>>>>>> 4509cb7a
        <div class="exercise-container">
            <div class="exercise-header">
                <h3>{{ exercise.name }}</h3>
            <div class="exercise-container">
            <div class="exercise-header">
                <h3>{{ exercise_name }}</h3>
                {% if not workout.completed %}
                <!-- Delete Exercise Form -->
                <form action="{{ url_for('delete_exercise_from_workout', workout_id=workout.id, exercise_id=sets[0].exercise_id) }}" 
                      method="post" 
                      style="display: inline;" 
                      onsubmit="return confirm('Are you sure you want to remove this exercise and all its sets?');">
                    <button type="submit" class="button delete-button">Delete Exercise</button>
                </form>
                {% endif %}
            </div>
            <div class="sets-container">
                {% for s in sets %}
                <div class="set-container">
                    {% if last_performances.get(s.exercise.id, {}).get(loop.index0) %}
                    {% set last_perf = last_performances[s.exercise.id][loop.index0] %}
                    <div class="last-performance">
                        <strong>Last time (Set {{ loop.index }}):</strong> 
                        Weight: {{ last_perf.weight }}lbs, 
                        Reps: {{ last_perf.reps }}
                        {% if last_perf.rpe %}, RPE: {{ last_perf.rpe }}{% endif %}
                        ({{ last_perf.date.strftime('%B %d, %Y') }})
                    </div>
                    {% endif %}

                    <div class="set-row">
                        <div class="set-number">Set {{ loop.index }}</div>
                        <div class="set-inputs" data-set-id="{{ s.id }}">
                            <div class="input-column">
                                <label for="weight_{{ s.id }}">Weight (lbs/kg):</label>
                                <input type="number" 
                                       name="sets[{{ s.id }}][weight]" 
                                       id="weight_{{ s.id }}"
                                       step="0.5" 
                                       min="0" 
                                       value="{{ s.weight or '' }}" 
                                       {% if workout.completed %}readonly{% endif %}
                                       onchange="handleInputChange(this)">
                            </div>
                            <div class="input-column">
                                <label for="reps_{{ s.id }}">Reps:</label>
                                <input type="number" 
                                       name="sets[{{ s.id }}][reps]" 
                                       id="reps_{{ s.id }}"
                                       min="0" 
                                       value="{{ s.reps or '' }}" 
                                       {% if workout.completed %}readonly{% endif %}
                                       onchange="handleInputChange(this)">
                            </div>
                            <div class="input-column">
                                <label for="rpe_{{ s.id }}">RPE (1-10):</label>
                                <input type="number" 
                                       name="sets[{{ s.id }}][rpe]" 
                                       id="rpe_{{ s.id }}"
                                       step="0.5" 
                                       min="1" 
                                       max="10" 
                                       value="{{ s.rpe or '' }}" 
                                       {% if workout.completed %}readonly{% endif %}
                                       onchange="handleInputChange(this)">
                            </div>
                            <div class="input-column">
                                <label for="rir_{{ s.id }}">RIR (0-9):</label>
                                <input type="number" 
                                       name="sets[{{ s.id }}][rir]" 
                                       id="rir_{{ s.id }}"
                                       min="0" 
                                       max="9" 
                                       value="{{ s.rir or '' }}" 
                                       {% if workout.completed %}readonly{% endif %}
                                       onchange="handleInputChange(this)">
                            </div>
                        </div>
                        {% if not workout.completed %}
                        <!-- Delete Set Form -->
                        <form action="{{ url_for('delete_set', set_id=s.id) }}" 
                              method="post" 
                              style="display: inline;"
                              onsubmit="return confirm('Are you sure you want to delete this set?');">
                            <button type="submit" class="button delete-button">Delete Set</button>
                        </form>
                        {% endif %}
                    </div>
                </div>
                {% endfor %}
            </div>

            {% if not workout.completed %}
            <!-- Add Set Form -->
            <form action="{{ url_for('add_set_to_exercise', workout_id=workout.id, exercise_id=sets[0].exercise_id) }}" 
                  method="post" class="add-set-form">
                <button type="submit" class="button">Add Set</button>
            </form>
            {% endif %}
        </div>
        {% endfor %}

        {% if not workout.completed %}
        <div class="workout-actions">
            <button type="button" class="button cancel-button" onclick="confirmCancelWorkout()">Cancel Workout</button>
            <button type="button" class="button finish-button" onclick="confirmFinishWorkout()">Finish Workout</button>
        </div>
        {% endif %}
    </form>
    {% else %}
    <p>No sets found for this workout.</p>
    {% endif %}

    {% if not workout.completed %}
    <script>
        // Function to collect all set inputs data
        function collectAllFormData() {
            const formData = {};
            document.querySelectorAll('.set-inputs input').forEach(input => {
                if (input.value) {
                    formData[input.name] = input.value;
                }
            });
            return formData;
        }

        // Auto-save functionality with debounce
        let saveTimeout;
        const debounceDelay = 1000; // 1 second delay

        function handleInputChange(input) {
            const setDiv = input.closest('.set-inputs');
            if (!setDiv) return;
            const setId = setDiv.dataset.setId;
            const fieldMatch = input.name.match(/\[(\w+)\]$/);
            const field = fieldMatch ? fieldMatch[1] : null;
            let value = input.value.trim();

            if (value === '') {
                value = null;
            } else {
                // Convert to appropriate type
                switch(field) {
                    case 'weight':
                    case 'rpe':
                        value = parseFloat(value);
                        break;
                    case 'reps':
                    case 'rir':
                        value = parseInt(value);
                        break;
                }
            }

            // Store the current form data immediately
            localStorage.setItem('currentFormData', JSON.stringify(collectAllFormData()));

            // Clear any pending timeout
            if (saveTimeout) {
                clearTimeout(saveTimeout);
            }

            // Set new timeout for auto-save
            saveTimeout = setTimeout(() => {
                fetch(`/workout/set/${setId}/update`, {
                    method: 'POST',
                    headers: { 'Content-Type': 'application/json' },
                    body: JSON.stringify({
                        [field]: value
                    })
                })
                .then(response => response.json())
                .then(data => {
                    if (data.success) {
                        const container = input.closest('.set-container');
                        container.style.backgroundColor = '#e8f5e9';
                        setTimeout(() => {
                            container.style.backgroundColor = '#f8f9fa';
                        }, 200);
                    } else {
                        console.error('Error saving data:', data.error);
                    }
                })
                .catch(error => {
                    console.error('Error:', error);
                });
            }, debounceDelay);
        }

        // Confirm Finish Workout
        function confirmFinishWorkout() {
            const form = document.getElementById('workoutForm');

            // Collect all set data
            const allSetData = {};
            document.querySelectorAll('.set-inputs').forEach(setDiv => {
                const setId = setDiv.dataset.setId;
                const inputs = setDiv.querySelectorAll('input');
                allSetData[setId] = {};
                inputs.forEach(input => {
                    const fieldMatch = input.name.match(/\[(\w+)\]$/);
                    const field = fieldMatch ? fieldMatch[1] : null;
                    if (field) {
                        allSetData[setId][field] = input.value;
                    }
                });
            });

            // Check for incomplete sets
            const incompleteInputs = Object.values(allSetData).some(
                set => set.weight === '' || set.reps === ''
            );

            if (incompleteInputs) {
                if (confirm('Some sets are not filled out. Do you still want to finish the workout?')) {
                    const hiddenInput = document.createElement('input');
                    hiddenInput.type = 'hidden';
                    hiddenInput.name = 'confirm_incomplete';
                    hiddenInput.value = 'true';
                    form.appendChild(hiddenInput);

                    submitWorkoutForm(form, allSetData);
                }
            } else {
                submitWorkoutForm(form, allSetData);
            }
        }

        // Submit Workout Form with all set data
        function submitWorkoutForm(form, allSetData) {
            document.getElementById('formAction').value = 'finish';

            // Clear any existing set data hidden inputs
            form.querySelectorAll('input[name^="sets["]').forEach(input => {
                if (input.type === 'hidden') {
                    input.remove();
                }
            });

            // Add all set data as hidden inputs
            Object.entries(allSetData).forEach(([setId, setData]) => {
                Object.entries(setData).forEach(([field, value]) => {
                    const hidden = document.createElement('input');
                    hidden.type = 'hidden';
                    hidden.name = `sets[${setId}][${field}]`;
                    hidden.value = value;
                    form.appendChild(hidden);
                });
            });

            form.submit();
        }

        // Confirm Cancel Workout
        function confirmCancelWorkout() {
            if (confirm('Are you sure you want to cancel this workout? This action cannot be undone.')) {
                const form = document.getElementById('workoutForm');
                document.getElementById('formAction').value = 'cancel'
                form.submit();
            }
        }

        // Preserve form data during submissions
        document.querySelectorAll('form').forEach(form => {
            form.addEventListener('submit', function(e) {
                // Don't handle the main workout form
                if (this.id === 'workoutForm') {
                    return;
                }

                // Store current scroll position
                localStorage.setItem('scrollPosition', window.scrollY);

                // Get all current form data
                const currentFormData = collectAllFormData();

                // Add hidden inputs for all form data
                Object.entries(currentFormData).forEach(([name, value]) => {
                    if (!this.querySelector(`input[name="${name}"]`)) {
                        const hidden = document.createElement('input');
                        hidden.type = 'hidden';
                        hidden.name = name;
                        hidden.value = value;
                        this.appendChild(hidden);
                    }
                });
            });
        });

        // Restore data and scroll position after page load
        document.addEventListener('DOMContentLoaded', function() {
            // Restore form data from localStorage if it exists
            const storedFormData = localStorage.getItem('currentFormData');
            if (storedFormData) {
                const formData = JSON.parse(storedFormData);
                Object.entries(formData).forEach(([name, value]) => {
                    const input = document.querySelector(`input[name="${name}"]`);
                    if (input) {
                        input.value = value;
                    }
                });
                // Clear the stored data after restoring
                localStorage.removeItem('currentFormData');
            }

            // Restore scroll position
            const scrollPosition = localStorage.getItem('scrollPosition');
            if (scrollPosition) {
                setTimeout(() => {
                    window.scrollTo(0, parseInt(scrollPosition));
                    localStorage.removeItem('scrollPosition');
                }, 100);
            }

            // Handle Add Exercise form submission
            const addExerciseForm = document.querySelector('.add-exercise-form form');
            if (addExerciseForm) {
                addExerciseForm.addEventListener('submit', function(e) {
                    // Get the last set's values
                    const lastSet = document.querySelector('.set-inputs:last-child');
                    if (lastSet) {
                        const weight = lastSet.querySelector('input[name$="[weight]"]').value;
                        const reps = lastSet.querySelector('input[name$="[reps]"]').value;
                        const rpe = lastSet.querySelector('input[name$="[rpe]"]').value;
                        const rir = lastSet.querySelector('input[name$="[rir]"]').value;
                        
                        // Set the hidden input values
                        document.getElementById('initial_weight').value = weight;
                        document.getElementById('initial_reps').value = reps;
                        document.getElementById('initial_rpe').value = rpe;
                        document.getElementById('initial_rir').value = rir;
                    }

                    // Add current form data as hidden inputs
                    const currentData = collectAllFormData();
                    Object.entries(currentData).forEach(([name, value]) => {
                        if (!this.querySelector(`input[name="${name}"]`)) {
                            const hidden = document.createElement('input');
                            hidden.type = 'hidden';
                            hidden.name = name;
                            hidden.value = value;
                            this.appendChild(hidden);
                        }
                    });
                });
            }

            // Add event listeners to all existing set inputs
            document.querySelectorAll('.set-inputs input').forEach(input => {
                input.addEventListener('change', function() {
                    handleInputChange(this);
                });
            });
        });
    </script>
    {% endif %}

</div>
{% endblock %}<|MERGE_RESOLUTION|>--- conflicted
+++ resolved
@@ -51,12 +51,7 @@
     <form action="{{ url_for('finish_workout', workout_id=workout.id) }}" method="post" id="workoutForm">
         <input type="hidden" name="action" id="formAction">
 
-<<<<<<< HEAD
-        {% for exercise_name, sets in workout.sets|groupby('exercise.name') %}
-        <p>Exercise Name: {{exercise_name}}</p>
-=======
         {% for exercise, sets in workout.sets|groupby('exercise') %}
->>>>>>> 4509cb7a
         <div class="exercise-container">
             <div class="exercise-header">
                 <h3>{{ exercise.name }}</h3>
